# Configuration file for the Sphinx documentation builder.
#
# This file only contains a selection of the most common options. For a full
# list see the documentation:
# https://www.sphinx-doc.org/en/master/usage/configuration.html

# -- Path setup --------------------------------------------------------------
import sys
from datetime import datetime
from importlib.metadata import metadata
from pathlib import Path

HERE = Path(__file__).parent
sys.path.insert(0, str(HERE / "extensions"))


# -- Project information -----------------------------------------------------

info = metadata("spatialdata")
project_name = info["Name"]
author = info["Author"]
copyright = f"{datetime.now():%Y}, {author}."
version = info["Version"]
repository_url = f"https://github.com/scverse/{project_name}"

# The full version, including alpha/beta/rc tags
release = info["Version"]

bibtex_bibfiles = ["references.bib"]
templates_path = ["_templates"]
nitpicky = True  # Warn about broken links
needs_sphinx = "4.0"

html_context = {
    "display_github": True,  # Integrate GitHub
    "github_user": "scverse",  # Username
    "github_repo": project_name,  # Repo name
    "github_version": "main",  # Version
    "conf_py_path": "/docs/",  # Path in the checkout to the docs root
}

# -- General configuration ---------------------------------------------------

# Add any Sphinx extension module names here, as strings.
# They can be extensions coming with Sphinx (named 'sphinx.ext.*') or your custom ones.
extensions = [
    "myst_nb",
    "sphinx_copybutton",
    "sphinx.ext.autodoc",
    "sphinx.ext.intersphinx",
    "sphinx.ext.autosummary",
    "sphinx.ext.napoleon",
    "sphinxcontrib.bibtex",
    "sphinx_autodoc_typehints",
    "sphinx.ext.mathjax",
    "IPython.sphinxext.ipython_console_highlighting",
    *[p.stem for p in (HERE / "extensions").glob("*.py")],
]

autosummary_generate = True
autodoc_member_order = "groupwise"
default_role = "literal"
napoleon_google_docstring = False
napoleon_numpy_docstring = True
napoleon_include_init_with_doc = False
napoleon_use_rtype = True  # having a separate entry generally helps readability
napoleon_use_param = True
myst_heading_anchors = 3  # create anchors for h1-h3
myst_enable_extensions = [
    "amsmath",
    "colon_fence",
    "deflist",
    "dollarmath",
    "html_image",
    "html_admonition",
]
myst_url_schemes = ("http", "https", "mailto")
nb_output_stderr = "remove"
nb_execution_mode = "off"
nb_merge_streams = True
typehints_defaults = "braces"

source_suffix = {
    ".rst": "restructuredtext",
    ".ipynb": "myst-nb",
    ".myst": "myst-nb",
}

intersphinx_mapping = {
    "anndata": ("https://anndata.readthedocs.io/en/stable/", None),
    "numpy": ("https://numpy.org/doc/stable/", None),
    "geopandas": ("https://geopandas.org/en/stable/", None),
    "xarray": ("https://docs.xarray.dev/en/stable/", None),
<<<<<<< HEAD
    "datatree": ("https://datatree.readthedocs.io/en/latest/", None),
=======
>>>>>>> ef9b92a4
}


# List of patterns, relative to source directory, that match files and
# directories to ignore when looking for source files.
# This pattern also affects html_static_path and html_extra_path.
exclude_patterns = [
    "_build",
    "Thumbs.db",
<<<<<<< HEAD
    ".DS_Store",
    "**.ipynb_checkpoints",
=======
    "**.ipynb_checkpoints",
    "generated/spatialdata.PolygonsModel.rst",
>>>>>>> ef9b92a4
]
# Ignore warnings.
nitpicky = False  # TODO: solve upstream.
# nitpick_ignore = [
#     ("py:class", "spatial_image.SpatialImage"),
#     ("py:class", "multiscale_spatial_image.multiscale_spatial_image.MultiscaleSpatialImage"),
# ]


# -- Options for HTML output -------------------------------------------------

# The theme to use for HTML and HTML Help pages.  See the documentation for
# a list of builtin themes.
#
html_theme = "sphinx_book_theme"
html_static_path = ["_static"]
html_title = project_name

html_theme_options = {
    "repository_url": repository_url,
    "use_repository_button": True,
}

pygments_style = "default"

nitpick_ignore = [
    # If building the documentation fails because of a missing link that is outside your control,
    # you can add an exception to this list.
    #     ("py:class", "igraph.Graph"),
]


def setup(app):
    """App setup hook."""
    app.add_config_value(
        "recommonmark_config",
        {
            "auto_toc_tree_section": "Contents",
            "enable_auto_toc_tree": True,
            "enable_math": True,
            "enable_inline_math": False,
            "enable_eval_rst": True,
        },
        True,
    )<|MERGE_RESOLUTION|>--- conflicted
+++ resolved
@@ -91,10 +91,7 @@
     "numpy": ("https://numpy.org/doc/stable/", None),
     "geopandas": ("https://geopandas.org/en/stable/", None),
     "xarray": ("https://docs.xarray.dev/en/stable/", None),
-<<<<<<< HEAD
     "datatree": ("https://datatree.readthedocs.io/en/latest/", None),
-=======
->>>>>>> ef9b92a4
 }
 
 
@@ -104,13 +101,8 @@
 exclude_patterns = [
     "_build",
     "Thumbs.db",
-<<<<<<< HEAD
-    ".DS_Store",
-    "**.ipynb_checkpoints",
-=======
     "**.ipynb_checkpoints",
     "generated/spatialdata.PolygonsModel.rst",
->>>>>>> ef9b92a4
 ]
 # Ignore warnings.
 nitpicky = False  # TODO: solve upstream.
