--- conflicted
+++ resolved
@@ -70,11 +70,7 @@
                 - flake8-bugbear
                 - flake8-blind-except
     - repo: https://github.com/asottile/pyupgrade
-<<<<<<< HEAD
-      rev: v3.1.0
-=======
       rev: v3.2.2
->>>>>>> 1f60aad2
       hooks:
           - id: pyupgrade
             args: [--py3-plus, --py38-plus, --keep-runtime-typing]