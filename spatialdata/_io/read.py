--- conflicted
+++ resolved
@@ -1,5 +1,4 @@
 import os
-import time
 from collections.abc import MutableMapping
 from pathlib import Path
 from typing import Optional, Union
@@ -87,14 +86,14 @@
         image_reader = Reader(image_loc)()
         image_nodes = list(image_reader)
         # read multiscale images that are not labels
-        time.time()
+        # time.time()
         if len(image_nodes):
             for node in image_nodes:
                 if np.any([isinstance(spec, Multiscales) for spec in node.specs]) and np.all(
                     [not isinstance(spec, Label) for spec in node.specs]
                 ):
                     # print(f"action0: {time.time() - start}")
-                    time.time()
+                    # time.time()
                     images[k] = _read_multiscale(node, fmt)
                     # print(f"action1: {time.time() - start}")
         # read multiscale labels for the level
@@ -104,18 +103,18 @@
         if labels_loc.exists():
             labels_reader = Reader(labels_loc)()
             labels_nodes = list(labels_reader)
-            time.time()
+            # time.time()
             if len(labels_nodes):
                 for node in labels_nodes:
                     if np.any([isinstance(spec, Multiscales) for spec in node.specs]) and np.any(
                         [isinstance(spec, Label) for spec in node.specs]
                     ):
                         # print(f"action0: {time.time() - start}")
-                        time.time()
+                        # time.time()
                         labels[k] = _read_multiscale(node, fmt)
                         # print(f"action1: {time.time() - start}")
         # now read rest
-        time.time()
+        # time.time()
         g = zarr.open(f_elem_store, mode="r")
         for j in g.keys():
             g_elem = g[j].name
@@ -132,7 +131,6 @@
 
             if g_elem == "/table":
                 table = read_anndata_zarr(f"{f_elem_store}{g_elem}")
-<<<<<<< HEAD
                 # fix wrong way information is stored in uns due to read/write operations
                 if TableModel.ATTRS_KEY in table.uns:
                     # fill out eventual missing attributes that has been omitted because their value was None
@@ -146,10 +144,7 @@
                     # fix type for region
                     if "region" in attrs and isinstance(attrs["region"], np.ndarray):
                         attrs["region"] = attrs["region"].tolist()
-        print(f"rest: {time.time() - start}")
-=======
         # print(f"rest: {time.time() - start}")
->>>>>>> d4977995
 
     return SpatialData(
         images=images,
