from __future__ import annotations

from functools import singledispatch
from types import MappingProxyType
<<<<<<< HEAD
from typing import Any, Iterable, Mapping, Optional, Tuple, Union
=======
from typing import Any, Mapping, Optional, Union
>>>>>>> 1f60aad2

import numpy as np
import zarr
from anndata import AnnData
<<<<<<< HEAD
=======
from dask.array.core import Array as DaskArray
from geopandas import GeoDataFrame
>>>>>>> 1f60aad2
from multiscale_spatial_image.multiscale_spatial_image import MultiscaleSpatialImage
from ome_zarr.io import parse_url
from spatial_image import SpatialImage

<<<<<<< HEAD
from spatialdata._core.elements import Points, Polygons
from spatialdata._core.models import validate_raster
from spatialdata._io.write import write_image, write_labels, write_table
=======
from spatialdata._core.models import (
    Image2DModel,
    Image3DModel,
    Label2DModel,
    Label3DModel,
    PointModel,
    PolygonModel,
    ShapeModel,
    TableModel,
)
from spatialdata._io.write import (
    write_image,
    write_labels,
    write_points,
    write_polygons,
    write_shapes,
    write_table,
)

# schema for elements
Label2d_s = Label2DModel()
Label3D_s = Label3DModel()
Image2D_s = Image2DModel()
Image3D_s = Image3DModel()
Polygon_s = PolygonModel
Point_s = PointModel()
Shape_s = ShapeModel()
Table_s = TableModel()
>>>>>>> 1f60aad2


class SpatialData:
    """Spatial data structure."""

    images: Mapping[str, Union[SpatialImage, MultiscaleSpatialImage]] = MappingProxyType({})
    labels: Mapping[str, Union[SpatialImage, MultiscaleSpatialImage]] = MappingProxyType({})
<<<<<<< HEAD
    points: Mapping[str, Points] = MappingProxyType({})
    polygons: Mapping[str, Polygons] = MappingProxyType({})
=======
    points: Mapping[str, AnnData] = MappingProxyType({})
    polygons: Mapping[str, GeoDataFrame] = MappingProxyType({})
    shapes: Mapping[str, AnnData] = MappingProxyType({})
>>>>>>> 1f60aad2
    _table: Optional[AnnData] = None

    def __init__(
        self,
        images: Mapping[str, Any] = MappingProxyType({}),
        labels: Mapping[str, Any] = MappingProxyType({}),
        points: Mapping[str, Any] = MappingProxyType({}),
        polygons: Mapping[str, Any] = MappingProxyType({}),
        shapes: Mapping[str, Any] = MappingProxyType({}),
        table: Optional[AnnData] = None,
<<<<<<< HEAD
        labels_transform: Optional[Mapping[str, Any]] = None,
        points_transform: Optional[Mapping[str, Any]] = None,
        polygons_transform: Optional[Mapping[str, Any]] = None,
        multiscale_kwargs: Mapping[str, Any] = MappingProxyType({}),
        **kwargs: Any,
    ) -> None:

        _validate_dataset(labels, labels_transform)
        _validate_dataset(points, points_transform)
        _validate_dataset(polygons, polygons_transform)

        if images is not None:
            self.images = {k: validate_raster(v, kind="Image") for k, v in images.items()}

        if labels is not None:
            self.labels = {k: validate_raster(v, kind="Label") for k, v in labels.items()}
=======
        **kwargs: Any,
    ) -> None:

        if images is not None:
            self.images = {}
            for k, v in images.items():
                if ndim(v) == 3:
                    Image2D_s.validate(v)
                    self.images[k] = v
                elif ndim(v) == 4:
                    Image3D_s.validate(v)
                    self.images[k] = v

        if labels is not None:
            self.labels = {}
            for k, v in labels.items():
                if ndim(v) == 2:
                    Label2d_s.validate(v)
                    self.labels[k] = v
                elif ndim(v) == 3:
                    Label3D_s.validate(v)
                    self.labels[k] = v
>>>>>>> 1f60aad2

        if polygons is not None:
            self.polygons = {}
            for k, v in polygons.items():
                Polygon_s.validate(v)
                self.polygons[k] = v

        if shapes is not None:
            self.shapes = {}
            for k, v in shapes.items():
                Shape_s.validate(v)
                self.shapes[k] = v

        if points is not None:
            self.points = {}
            for k, v in points.items():
                Point_s.validate(v)
                self.points[k] = v

        if table is not None:
            Table_s.validate(table)
            self._table = table

    def write(self, file_path: str) -> None:
        """Write to Zarr file."""

        store = parse_url(file_path, mode="w").store
        root = zarr.group(store=store)

        # get union of unique ids of all elements
        elems = set().union(
            *[
                set(i)
                for i in [
                    self.images,
                    self.labels,
                    self.points,
                    self.polygons,
                    self.shapes,
                ]
            ]
        )

        for el in elems:
            elem_group = root.create_group(name=el)
            if self.images is not None and el in self.images.keys():
                write_image(
                    image=self.images[el],
                    group=elem_group,
                    name=el,
                    storage_options={"compressor": None},
                )
            if self.labels is not None and el in self.labels.keys():
                write_labels(
                    labels=self.labels[el],
                    group=elem_group,
                    name=el,
                    storage_options={"compressor": None},
                )
<<<<<<< HEAD
            if self.points is not None and el in self.points.keys():
                self.points[el].to_zarr(elem_group, name=el)
=======
>>>>>>> 1f60aad2
            if self.polygons is not None and el in self.polygons.keys():
                write_polygons(
                    polygons=self.polygons[el],
                    group=elem_group,
                    name=el,
                    storage_options={"compressor": None},
                )
            if self.shapes is not None and el in self.shapes.keys():
                write_shapes(
                    shapes=self.shapes[el],
                    group=elem_group,
                    name=el,
                    storage_options={"compressor": None},
                )
            if self.points is not None and el in self.points.keys():
                write_points(
                    points=self.points[el],
                    group=elem_group,
                    name=el,
                    storage_options={"compressor": None},
                )

        if self.table is not None:
            write_table(table=self.table, group=root, name="table")

    @property
    def table(self) -> AnnData:
        return self._table

    @classmethod
    def read(cls, file_path: str) -> SpatialData:
        from spatialdata._io.read import read_zarr

        sdata = read_zarr(file_path)
        return sdata

    def __repr__(self) -> str:
        return self._gen_repr()

    def _gen_repr(
        self,
    ) -> str:
        def rreplace(s: str, old: str, new: str, occurrence: int) -> str:
            li = s.rsplit(old, occurrence)
            return new.join(li)

        def h(s: str) -> str:
            return s
            # return hashlib.md5(repr(s).encode()).hexdigest()

        ##
        descr = "SpatialData object with:"
        for attr in ["images", "labels", "points", "polygons", "shapes", "table"]:
            attribute = getattr(self, attr)
            if attribute is not None and len(attribute) > 0:
                descr += f"\n{h('level0')}{attr.capitalize()}"
                if isinstance(attribute, AnnData):
                    descr += f"{h('empty_line')}"
                    descr_class = attribute.__class__.__name__
                    descr += f"{h('level1.0')}'{attribute}': {descr_class} {attribute.shape}"
                    descr = rreplace(descr, h("level1.0"), "    └── ", 1)
                else:
                    # descr = rreplace(descr, h("level0"), "└── ", 1)
                    for k, v in attribute.items():
                        descr += f"{h('empty_line')}"
                        descr_class = v.__class__.__name__
                        if attr == "points":
                            descr += f"{h(attr + 'level1.1')}'{k}': {descr_class} with osbm.spatial {v.shape}"
                        elif attr == "polygons":
                            # assuming 2d
                            descr += f"{h(attr + 'level1.1')}'{k}': {descr_class} " f"shape: {v.shape}"
                        elif attr == "shapes":
                            # assuming 2d
                            descr += f"{h(attr + 'level1.1')}'{k}': {descr_class} " f"shape: {v.shape}"
                        else:
                            if isinstance(v, SpatialImage) or isinstance(v, MultiscaleSpatialImage):
                                descr += f"{h(attr + 'level1.1')}'{k}': {descr_class}"
                            else:
                                descr += f"{h(attr + 'level1.1')}'{k}': {descr_class} {v.shape}"
                        # descr = rreplace(descr, h("level1.0"), "    └── ", 1)
            if attr == "table":
                descr = descr.replace(h("empty_line"), "\n  ")
            else:
                descr = descr.replace(h("empty_line"), "\n│ ")

        descr = rreplace(descr, h("level0"), "└── ", 1)
        descr = descr.replace(h("level0"), "├── ")

        for attr in ["images", "labels", "points", "polygons", "table", "shapes"]:
            descr = rreplace(descr, h(attr + "level1.1"), "    └── ", 1)
            descr = descr.replace(h(attr + "level1.1"), "    ├── ")
        ##
        return descr


@singledispatch
def ndim(arr: Any) -> int:
    raise TypeError(f"Unsupported type: {type(arr)}")


@ndim.register(np.ndarray)
def _(arr: DaskArray) -> int:
    return arr.ndim  # type: ignore[no-any-return]


@ndim.register(DaskArray)
def _(arr: DaskArray) -> int:
    return arr.ndim  # type: ignore[no-any-return]


@ndim.register(SpatialImage)
def _(arr: SpatialImage) -> int:
    return len(arr.dims)


@ndim.register(MultiscaleSpatialImage)
def _(arr: MultiscaleSpatialImage) -> int:
    return arr[list(arr.keys())[0]].dims  # type: ignore[no-any-return]<|MERGE_RESOLUTION|>--- conflicted
+++ resolved
@@ -2,29 +2,17 @@
 
 from functools import singledispatch
 from types import MappingProxyType
-<<<<<<< HEAD
-from typing import Any, Iterable, Mapping, Optional, Tuple, Union
-=======
 from typing import Any, Mapping, Optional, Union
->>>>>>> 1f60aad2
 
 import numpy as np
 import zarr
 from anndata import AnnData
-<<<<<<< HEAD
-=======
 from dask.array.core import Array as DaskArray
 from geopandas import GeoDataFrame
->>>>>>> 1f60aad2
 from multiscale_spatial_image.multiscale_spatial_image import MultiscaleSpatialImage
 from ome_zarr.io import parse_url
 from spatial_image import SpatialImage
 
-<<<<<<< HEAD
-from spatialdata._core.elements import Points, Polygons
-from spatialdata._core.models import validate_raster
-from spatialdata._io.write import write_image, write_labels, write_table
-=======
 from spatialdata._core.models import (
     Image2DModel,
     Image3DModel,
@@ -53,7 +41,6 @@
 Point_s = PointModel()
 Shape_s = ShapeModel()
 Table_s = TableModel()
->>>>>>> 1f60aad2
 
 
 class SpatialData:
@@ -61,14 +48,9 @@
 
     images: Mapping[str, Union[SpatialImage, MultiscaleSpatialImage]] = MappingProxyType({})
     labels: Mapping[str, Union[SpatialImage, MultiscaleSpatialImage]] = MappingProxyType({})
-<<<<<<< HEAD
-    points: Mapping[str, Points] = MappingProxyType({})
-    polygons: Mapping[str, Polygons] = MappingProxyType({})
-=======
     points: Mapping[str, AnnData] = MappingProxyType({})
     polygons: Mapping[str, GeoDataFrame] = MappingProxyType({})
     shapes: Mapping[str, AnnData] = MappingProxyType({})
->>>>>>> 1f60aad2
     _table: Optional[AnnData] = None
 
     def __init__(
@@ -79,24 +61,6 @@
         polygons: Mapping[str, Any] = MappingProxyType({}),
         shapes: Mapping[str, Any] = MappingProxyType({}),
         table: Optional[AnnData] = None,
-<<<<<<< HEAD
-        labels_transform: Optional[Mapping[str, Any]] = None,
-        points_transform: Optional[Mapping[str, Any]] = None,
-        polygons_transform: Optional[Mapping[str, Any]] = None,
-        multiscale_kwargs: Mapping[str, Any] = MappingProxyType({}),
-        **kwargs: Any,
-    ) -> None:
-
-        _validate_dataset(labels, labels_transform)
-        _validate_dataset(points, points_transform)
-        _validate_dataset(polygons, polygons_transform)
-
-        if images is not None:
-            self.images = {k: validate_raster(v, kind="Image") for k, v in images.items()}
-
-        if labels is not None:
-            self.labels = {k: validate_raster(v, kind="Label") for k, v in labels.items()}
-=======
         **kwargs: Any,
     ) -> None:
 
@@ -119,7 +83,6 @@
                 elif ndim(v) == 3:
                     Label3D_s.validate(v)
                     self.labels[k] = v
->>>>>>> 1f60aad2
 
         if polygons is not None:
             self.polygons = {}
@@ -179,11 +142,6 @@
                     name=el,
                     storage_options={"compressor": None},
                 )
-<<<<<<< HEAD
-            if self.points is not None and el in self.points.keys():
-                self.points[el].to_zarr(elem_group, name=el)
-=======
->>>>>>> 1f60aad2
             if self.polygons is not None and el in self.polygons.keys():
                 write_polygons(
                     polygons=self.polygons[el],
