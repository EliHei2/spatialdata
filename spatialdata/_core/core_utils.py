--- conflicted
+++ resolved
@@ -2,14 +2,9 @@
 from functools import singledispatch
 from typing import Any, Optional, Union
 
-<<<<<<< HEAD
 import numpy as np
 from anndata import AnnData
-from dask.dataframe import DataFrame as DaskDataFrame
-=======
-from anndata import AnnData
 from dask.dataframe.core import DataFrame as DaskDataFrame
->>>>>>> b70e6250
 from geopandas import GeoDataFrame
 from multiscale_spatial_image import MultiscaleSpatialImage
 from spatial_image import SpatialImage
@@ -49,7 +44,7 @@
 
 # mypy says that we can't do isinstance(something, SpatialElement), even if the code works fine in my machine. Since the solution described here don't work: https://stackoverflow.com/questions/45957615/check-a-variable-against-union-type-at-runtime-in-python-3-6, I am just using the function below
 def has_type_spatial_element(e: Any) -> bool:
-    return isinstance(e, (SpatialImage, MultiscaleSpatialImage, GeoDataFrame, AnnData, pa.Table))
+    return isinstance(e, (SpatialImage, MultiscaleSpatialImage, GeoDataFrame, AnnData, DaskDataFrame))
 
 
 def _validate_mapping_to_coordinate_system_type(transformations: Optional[MappingToCoordinateSystem_t]) -> None:
@@ -103,33 +98,15 @@
     return _get_transformations_xarray(xdata)
 
 
-<<<<<<< HEAD
 @_get_transformations.register(GeoDataFrame)
-def _(e: GeoDataFrame) -> Optional[MappingToCoordinateSystem_t]:
+@_get_transformations.register(DaskDataFrame)
+def _(e: Union[GeoDataFrame, DaskDataFrame]) -> Optional[MappingToCoordinateSystem_t]:
     return _get_transformations_from_dict_container(e.attrs)
-=======
-@get_transform.register(DaskDataFrame)
-@get_transform.register(GeoDataFrame)
-def _(e: GeoDataFrame) -> Optional[BaseTransformation]:
-    t = e.attrs.get(TRANSFORM_KEY)
-    if t is not None:
-        assert isinstance(t, BaseTransformation)
-        return t
-    else:
-        return t
->>>>>>> b70e6250
 
 
 @_get_transformations.register(AnnData)
 def _(e: AnnData) -> Optional[MappingToCoordinateSystem_t]:
     return _get_transformations_from_dict_container(e.uns)
-
-
-<<<<<<< HEAD
-# we need the return type because pa.Table is immutable
-@_get_transformations.register(DaskDataFrame)
-def _(e: DaskDataFrame) -> Optional[MappingToCoordinateSystem_t]:
-    return _get_transformations_from_dict_container(e.attrs)
 
 
 def _set_transformations_to_dict_container(dict_container: Any, transformations: MappingToCoordinateSystem_t) -> None:
@@ -142,8 +119,6 @@
     _set_transformations_to_dict_container(e.attrs, transformations)
 
 
-=======
->>>>>>> b70e6250
 @singledispatch
 def _set_transformations(e: SpatialElement, transformations: MappingToCoordinateSystem_t) -> None:
     """
@@ -201,17 +176,10 @@
             old_shape = new_shape
         i += 1
 
-<<<<<<< HEAD
-=======
-@set_transform.register(GeoDataFrame)
-@set_transform.register(DaskDataFrame)
-def _(e: GeoDataFrame, t: BaseTransformation) -> GeoDataFrame:
-    e.attrs[TRANSFORM_KEY] = t
-    return e
->>>>>>> b70e6250
 
 @_set_transformations.register(GeoDataFrame)
-def _(e: GeoDataFrame, transformations: MappingToCoordinateSystem_t) -> None:
+@_set_transformations.register(DaskDataFrame)
+def _(e: Union[GeoDataFrame, GeoDataFrame], transformations: MappingToCoordinateSystem_t) -> None:
     _set_transformations_to_dict_container(e.attrs, transformations)
 
 
@@ -219,15 +187,11 @@
 def _(e: AnnData, transformations: MappingToCoordinateSystem_t) -> None:
     _set_transformations_to_dict_container(e.uns, transformations)
 
-<<<<<<< HEAD
-
-@_set_transformations.register(DaskDataFrame)
+
 def _(e: DaskDataFrame, transformations: MappingToCoordinateSystem_t) -> None:
     _set_transformations_to_dict_container(e.attrs, transformations)
 
 
-=======
->>>>>>> b70e6250
 # unit is a default placeholder value. This is not suported by NGFF so the user should replace it before saving
 x_axis = NgffAxis(name=X, type="space", unit="unit")
 y_axis = NgffAxis(name=Y, type="space", unit="unit")
